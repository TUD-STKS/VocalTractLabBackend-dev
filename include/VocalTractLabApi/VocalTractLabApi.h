// ****************************************************************************
// This file is part of VocalTractLab.
// Copyright (C) 2020, Peter Birkholz, Dresden, Germany
// www.vocaltractlab.de
// author: Peter Birkholz
//
// This program is free software: you can redistribute it and/or modify
// it under the terms of the GNU General Public License as published by
// the Free Software Foundation, either version 3 of the License, or
// (at your option) any later version.
//
// This program is distributed in the hope that it will be useful,
// but WITHOUT ANY WARRANTY; without even the implied warranty of
// MERCHANTABILITY or FITNESS FOR A PARTICULAR PURPOSE. See the
// GNU General Public License for more details.
//
// You should have received a copy of the GNU General Public License
// along with this program. If not, see <http://www.gnu.org/licenses/>.
//
// ****************************************************************************

// ****************************************************************************
// This file defines the entry point for the DLL application, and the functions
// defined here are C-compatible so that they can be used with the 
// MATLAB and Python shared library interface.
// ****************************************************************************

// Make an extern "C" section so that the functions can be accessed from Matlab

#ifdef __cplusplus
extern "C"{ /* start extern "C" */
#endif

// Definition for function export, if the file is compiled as part of a dll.

#ifdef WIN32
  #ifdef _USRDLL
    #define C_EXPORT __declspec(dllexport)
  #else
    #define C_EXPORT
  #endif        // DLL
#else
  #define C_EXPORT
#endif  // WIN32

#include <stdbool.h>

// ****************************************************************************
// The exported C-compatible functions.
// IMPORTANT: 
// All the functions defined below must be named in the VocalTractLabApi.def 
// file in the project folder, so that they are usable from MATLAB !!!
// ****************************************************************************

// ****************************************************************************
// Init. the synthesis with the given speaker file name, e.g. "JD3.speaker".
// This function should be called before any other function of this API.
// Return values:
// 0: success.
// 1: Loading the speaker file failed.
// ****************************************************************************

C_EXPORT int vtlInitialize(const char *speakerFileName);

// ****************************************************************************
// Save the current speaker information (vocal tract and glottis shape) in
// a speaker file (e.g., "JD3.speaker")
// Return values:
// 0: success.
// 1: Saving the speaker file failed.
// ****************************************************************************

C_EXPORT int vtlSaveSpeaker(const char* speakerFileName);

// ****************************************************************************
// Clean up the memory and shut down the synthesizer.
// Return values:
// 0: success.
// 1: The API was not initialized.
// ****************************************************************************

C_EXPORT int vtlClose();


// ****************************************************************************
// Switch to turn off/on the automatic calculation of the tongue root 
// parameters TRX and TRY.
//
// Return values:
// 0: success.
// 1: The API was not initialized.
// ****************************************************************************

C_EXPORT int vtlCalcTongueRootAutomatically(bool automaticCalculation);


// ****************************************************************************
// Returns the version of this API as a string that contains the compile data.
// Reserve at least 32 chars for the string.
// ****************************************************************************

C_EXPORT void vtlGetVersion(char *version);


// ****************************************************************************
// Returns a couple of constants:
// o The audio sampling rate of the synthesized signal.
// o The number of supraglottal tube sections.
// o The number of vocal tract model parameters.
// o The number of glottis model parameters.
// o The number of audio samples that correspond to a single tract state sample
// o The number of evaluated tract state samples per second (internal sampling rate).
//
// Function return value:
// 0: success.
// 1: The API has not been initialized.
// ****************************************************************************

C_EXPORT int vtlGetConstants(int *audioSamplingRate, int *numTubeSections,
  int *numVocalTractParams, int *numGlottisParams, int *numAudioSamplesPerTractState, double *internalSamplingRate);


// ****************************************************************************
// Returns for each supra glottal parameter the minimum value, the maximum value,
// and the standard (default) value. Each array passed to this function must have at 
// least as many elements as the number of supra glottal parameters.
// The "names" string receives the names of the parameters separated
// by tabs. This string should have at least 10*numParams elements.
// The "descriptions" string receives the descriptions of the parameters separated
// by tabs. This string should have at least 100*numParams elements.
// The "units" string receives the names of the parameter units separated
// by tabs. This string should have at least 10*numParams elements.
//
// Function return value:
// 0: success.
// 1: The API has not been initialized.
// ****************************************************************************

C_EXPORT int vtlGetTractParamInfo(char* names, char* descriptions, char* units,
    double* paramMin, double* paramMax, double* paramStandard);


// ****************************************************************************
// Returns for each glottis model parameter the minimum value, the maximum value,
// and the standard (default) value. Each array passed to this function must have at 
// least as many elements as the number of glottis model parameters.
// The "names" string receives the names of the parameters separated
// by tabs. This string should have at least 10*numParams elements.
// The "descriptions" string receives the descriptions of the parameters separated
// by tabs. This string should have at least 100*numParams elements.
// The "units" string receives the names of the parameter units separated
// by tabs. This string should have at least 10*numParams elements.
//
// Function return value:
// 0: success.
// 1: The API has not been initialized.
// ****************************************************************************

C_EXPORT int vtlGetGlottisParamInfo(char* names, char* descriptions, char* units,
    double* paramMin, double* paramMax, double* paramStandard);


// ****************************************************************************
// Returns the sub-glottal parameters for the given shape as defined in the
// speaker file.
// The array passed to this function must have at least as many elements as 
// the number of glottis model parameters.
//
// Function return value:
// 0: success.
// 1: The API has not been initialized.
// 2: A shape with the given name does not exist.
// ****************************************************************************

C_EXPORT int vtlGetGlottisParams(const char* shapeName, double *glottisParams);


// ****************************************************************************
// Returns the supra-glottal parameters for the given shape as defined in the
// speaker file.
// The array passed to this function must have at least as many elements as 
// the number of vocal tract model parameters.
//
// Function return value:
// 0: success.
// 1: The API has not been initialized.
// 2: A shape with the given name does not exist.
// ****************************************************************************

C_EXPORT int vtlGetTractParams(const char *shapeName, double *tractParams);


// ****************************************************************************
// Exports the vocal tract contours for the given vector of vocal tract
// parameters as a SVG file (scalable vector graphics).
//
// Function return value:
// 0: success.
// 1: The API has not been initialized.
// 2: Writing the SVG file failed.
// ****************************************************************************

C_EXPORT int vtlExportTractSvg(double *tractParams, const char *fileName);


// ****************************************************************************
// Provides the tube data (especially the area function) for the given vector
// of tractParams. The vectors tubeLength_cm, tubeArea_cm2, and tubeArticulator, 
// must each have as many elements as tube sections.
// The values incisorPos_cm, tongueTipSideElevation, and velumOpening_cm2 are 
// one double value each.
//
// Function return value:
// 0: success.
// 1: The API has not been initialized.
// ****************************************************************************

C_EXPORT int vtlTractToTube(double* tractParams,
  double* tubeLength_cm, double* tubeArea_cm2, int* tubeArticulator,
  double* incisorPos_cm, double* tongueTipSideElevation, double* velumOpening_cm2);


// ****************************************************************************
// Enumerates the different options to model radiation of the sound wave
// from the mouth
// ****************************************************************************

typedef enum
{
    NO_RADIATION,
    PISTONINSPHERE_RADIATION,
    PISTONINWALL_RADIATION,
    PARALLEL_RADIATION,
    NUM_RADIATION_OPTIONS
} RadiationType;


// ****************************************************************************
// Enumerates the different types of spectra (or transfer functions)
// ****************************************************************************

typedef enum
{
    SPECTRUM_UU,  // Output flow over input flow
    SPECTRUM_PU   // Output output pressure over input flow
} SpectrumType;


// ****************************************************************************
// A struct containing the various options available for the calculation 
// of the vocal tract transfer function
// ****************************************************************************

typedef struct
{
    SpectrumType spectrumType;      // What kind of transfer function to calculate
    RadiationType radiationType;        // Radiation model
    bool boundaryLayer;             // Consider boundary layer resistance
    bool heatConduction;            // Consider heat conduction losses
    bool softWalls;                 // Consider soft walls
    bool hagenResistance;           // Consider Hagen-Poiseuille resistance
    bool innerLengthCorrections;    // Make inner (tube) length corrections
    bool lumpedElements;            // Use lumped elements in T-sections
    bool paranasalSinuses;          // Include the paranasal sinuses
    bool piriformFossa;             // Include the piriform fossa
    bool staticPressureDrops;       // Consider static pressure drops
} TransferFunctionOptions;


// ****************************************************************************
// Returns the default options for the transfer function calculation. 
// 
// Parameters out:
// o opts: A struct containing the default values for the options available for
// the transfer function calculation.
//
// Function return value:
// 0: success.
// 1: The API has not been initialized.
// ****************************************************************************
C_EXPORT int vtlGetDefaultTransferFunctionOptions(TransferFunctionOptions* opts);


// ****************************************************************************
// Calculates the volume velocity transfer function of the vocal tract between 
// the glottis and the lips for the given vector of vocal tract parameters and
// returns the spectrum in terms of magnitude and phase.
//
// Parameters in:
// o tractParams: Is a vector of vocal tract parameters with 
//     numVocalTractParams elements.
// o numSpectrumSamples: The number of samples (points) in the requested 
//     spectrum. This number of samples includes the negative frequencies and
//     also determines the frequency spacing of the returned magnitude and
//     phase vectors. The frequency spacing is 
//     deltaFreq = SAMPLING_RATE / numSpectrumSamples.
//     For example, with the sampling rate of 44100 Hz and 
//     numSpectrumSamples = 512, the returned magnitude and phase values are 
//     at the frequencies 0.0, 86.13, 172.3, ... Hz.
//     The value of numSpectrumSamples should not be greater than 16384,
//     otherwise the returned spectrum will be bandlimited to below 10 kHz.
// o opts: The options to use for the transfer function calculation. If NULL 
//     is passed, the default options will be used (see 
//     vtlGetDefaultTransferFunctionOptions()).
// 
// Parameters out:
// o magnitude: Vector of spectral magnitudes at equally spaced discrete 
//     frequencies. This vector mus have at least numSpectrumSamples elements.
// o phase_rad: Vector of the spectral phase in radians at equally 
//     spaced discrete frequencies. This vector must have at least 
//     numSpectrumSamples elements.
//
// Function return value:
// 0: success.
// 1: The API has not been initialized.
// ****************************************************************************

C_EXPORT int vtlGetTransferFunction(double* tractParams, int numSpectrumSamples,
    TransferFunctionOptions* opts, double* magnitude, double* phase_rad);


// ****************************************************************************
// Calculates the real limited tract params (the ones that are actually used
// in the synthesis) from a given arbitrary set of tract parameters
//
// Parameters:
// o inTractParams (in): Is a vector of vocal tract parameters with 
//     numVocalTractParams elements.
// o outTractParams (out): Is a vector of vocal tract parameters with 
//     numVocalTractParams elements.
//
// Function return value:
// 0: success.
// 1: The API has not been initialized.
// ****************************************************************************

C_EXPORT int vtlInputTractToLimitedTract(double* inTractParams, double* outTractParams);


// ****************************************************************************
// Resets the time-domain synthesis of continuous speech (using the functions
// vtlSynthesisAddTube() or vtlSynthesisAddTract()). This function must be 
// called every time you start a new synthesis.
//
// Function return value:
// 0: success.
// 1: The API has not been initialized.
// ****************************************************************************

C_EXPORT int vtlSynthesisReset();


// ****************************************************************************
// Synthesize a part of a speech signal with numNewSamples samples, during 
// which the vocal tract tube changes linearly from the tube shape passed to
// the previous call of this function to the tube shape passed to this call.
// To synthesize parts of 5 ms duration, call this function with 
// numNewSamples = 220. The synthesized signal part is written to the array 
// audio (the caller must allocate the memory for the array).
// During the *first* call of this function after vtlSynthesisReset(), no audio
// is synthesized, and numNewSamples should be 0. During the first call, only 
// the initial tube state is set.
//
// The new tube state is given in terms of the following parameters:
// o tubeLength_cm: Vector of tube sections lengths from the glottis (index 0)
//     to the mouth (index numTubeSections; see vtlGetConstants()).
// o tubeArea_cm2: According vector of tube section areas in cm^2.
// o tubeArticulator: Vector of characters (letters) that denote the articulator 
//     that confines the vocal tract at the position of the tube. We discriminate
//     1 (tongue), 2 (lower incisors), 3 (lower lip), 4 (other articulator).
// o incisorPos_cm: Position of the incisors from the glottis.
// o velumOpening_cm2: Opening of the velo-pharyngeal port in cm^2.
// o tongueTipSideElevation: Corresponds to the TS3 parameter of the vocal tract.
// o newGlottisParams: vector with parameters of the glottis model.
//
// Function return value:
// 0: success.
// 1: The API has not been initialized.
// 2: Number of generated audio samples is wrong (may happen when 
//    numNewSamples != 0 during the first call of this function after reset).
// ****************************************************************************

C_EXPORT int vtlSynthesisAddTube(int numNewSamples, double *audio,
  double *tubeLength_cm, double *tubeArea_cm2, int *tubeArticulator,
  double incisorPos_cm, double velumOpening_cm2, double tongueTipSideElevation,
  double *newGlottisParams);


// ****************************************************************************
// Synthesize a part of a speech signal with numNewSamples samples, during 
// which the vocal tract changes linearly from the tract shape passed to
// the previous call of this function to the tract shape passed to this call.
// To synthesize parts of 5 ms duration, call this function with 
// numNewSamples = 220. The synthesized signal part is written to the array 
// audio (the caller must allocate the memory for the array).
// During the *first* call of this function after vtlSynthesisReset(), no audio
// is synthesized, and numNewSamples should be 0. During the first call, only 
// the initial tube state is set.
//
// The new vocal tract state is given in terms of the following parameters:
// o tractParams: Vector of vocal tract parameters.
// o glottisParams: Vector of vocal fold model parameters.
//
// Function return value:
// 0: success.
// 1: The API has not been initialized.
// 2: Number of generated audio samples is wrong (may happen when 
//    numNewSamples != 0 during the first call of this function after reset).
// ****************************************************************************

C_EXPORT int vtlSynthesisAddTract(int numNewSamples, double *audio,
  double *tractParams, double *glottisParams);


// ****************************************************************************
// Synthesize speech with a given sequence of vocal tract model states and 
// glottis model states, and return the corresponding audio signal.
// This function makes successive calls to the function vtlSynthesisAddTract().
//
// Parameters (in/out):
// o tractParams (in): Is a concatenation of vocal tract parameter vectors
//     with the total length of (numVocalTractParams*numFrames) elements.
// o glottisParams (in): Is a concatenation of glottis parameter vectors
//     with the total length of (numGlottisParams*numFrames) elements.
// o numFrames (in): Number of successive states of the glottis and vocal tract
//     that are going to be concatenated.
// o frameStep_samples (in): The number of audio samples between adjacent 
//     frames (states). A typical value is 220, which corresponds to 5 ms.
// o audio (out): The resulting audio signal with sample values in the range 
//     [-1, +1] and with the sampling rate audioSamplingRate. The signal
//     will have (numFrames-1) * frameStep_samples samples, so the array must
//     be at least of this size.
// o enableConsoleOutput (in): Set to 1, if you want to allow output about the
//   synthesis progress in the console window. Otherwise, set it to 0.
//
// Function return value:
// 0: success.
// 1: The API has not been initialized.
// ****************************************************************************

C_EXPORT int vtlSynthBlock(double *tractParams, double *glottisParams,
  int numFrames, int frameStep_samples, double *audio, bool enableConsoleOutput);


// ****************************************************************************
// Test function for this API.
// Audio should contain at least 44100 double values.
// Run this WITHOUT calling vtlInitialize() !
// ****************************************************************************

C_EXPORT int vtlApiTest(const char *speakerFileName, double *audio, int *numSamples);


// ****************************************************************************
// This function converts a segment sequence file (a TXT file containing the 
// sequence of speech segments in SAMPA and the associated durations) with the 
// name segFileName into a gestural score file (gesFileName).
// The f0 tier in the gestural score is set to a "standard" f0.
//
// o enableConsoleOutput (in): Set to 1, if you want to allow output about the
//   synthesis progress in the console window. Otherwise, set it to 0.
//
// Function return value:
// 0: success.
// 1: The API was not initialized.
// 2: Loading the segment sequence file failed.
// 3: Saving the gestural score file failed.
// ****************************************************************************

C_EXPORT int vtlSegmentSequenceToGesturalScore(const char *segFileName, const char *gesFileName, bool enableConsoleOutput);


// ****************************************************************************
// This function directly converts a gestural score to an audio signal or file.
//
// Parameters:
// o gesFileName (in): Name of the gestural score file to synthesize.
// o wavFileName (in): Name of the audio file with the resulting speech signal.
//     This can be the empty string "" if you do not want to save a WAV file.
// o audio (out): The resulting audio signal with sample values in the range 
//     [-1, +1] and with the sampling rate audioSamplingRate. Make sure that
//     this buffer is big enough for the synthesized signal. If you are not 
//     interested in the audio signal, set this pointer to NULL.
// o numSamples (out): The number of audio samples in the synthesized signal.
//     If you are not interested in this value, set this pointer to NULL.
// o enableConsoleOutput (in): Set to 1, if you want to allow output about the
//   synthesis progress in the console window. Otherwise, set it to 0.
//
// Function return value:
// 0: success.
// 1: The API was not initialized.
// 2: Loading the gestural score file failed.
// 3: Values in the gestural score file are out of range.
// 4: The WAV file could not be saved.
// ****************************************************************************

C_EXPORT int vtlGesturalScoreToAudio(const char* gesFileName, const char* wavFileName,
  double* audio, int* numSamples, bool enableConsoleOutput);


// ****************************************************************************
// This function directly converts a gestural score to a tract sequence file.
// The latter is a text file containing the parameters of the vocal fold and 
// vocal tract models in steps of 5 ms.
//
// Parameters:
// o gesFileName (in): Name of the gestural score file to convert.
// o tractSequenceFileName (in): Name of the tract sequence file.
//
// Function return value:
// 0: success.
// 1: The API was not initialized.
// 2: Loading the gestural score file failed.
// 3: Values in the gestural score file are out of range.
// 4: The tract sequence file could not be saved.
// ****************************************************************************

C_EXPORT int vtlGesturalScoreToTractSequence(const char* gesFileName, 
  const char* tractSequenceFileName);


// ****************************************************************************
// This function gets the duration from a gestural score.
//
// Parameters:
// o gesFileName (in): Name of the gestural score file.
// o audioFileDuration (out): The number of audio samples, the audio file would
//   have, if the gestural score was synthesized. This number can be slightly 
//   larger than the length of the gestural score because the audio is 
//   synthesized in chunks of a constant size. If not wanted, set to NULL.
// o gesFileDuration (out): The duration of the gestural score (in samples).
//   If not wanted, set to NULL.
//
// Function return value:
// 0: success.
// 1: The API was not initialized.
// 2: Loading the gestural score file failed.
// 3: Values in the gestural score file are out of range.
// ****************************************************************************

C_EXPORT int vtlGetGesturalScoreDuration(const char* gesFileName, int* numAudioSamples,
    int* numGestureSamples);


// ****************************************************************************
// This function converts a tract sequence file into an audio signal or file.
//
// Parameters:
// o tractSequenceFileName (in): Name of the tract sequence file to synthesize.
// o wavFileName (in): Name of the audio file with the resulting speech signal.
//     This can be the empty string "" if you do not want to save a WAV file.
// o audio (out): The resulting audio signal with sample values in the range 
//     [-1, +1] and with the sampling rate audioSamplingRate. Make sure that
//     this buffer is big enough for the synthesized signal. If you are not 
//     interested in the audio signal, set this pointer to NULL.
// o numSamples (out): The number of audio samples in the synthesized signal.
//     If you are not interested in this value, set this pointer to NULL.
//
// Function return value:
// 0: success.
// 1: The API was not initialized.
// 2: Synthesis of the tract sequence file failed.
// 3: The WAV file could not be saved.
// ****************************************************************************

C_EXPORT int vtlTractSequenceToAudio(const char* tractSequenceFileName,
  const char* wavFileName, double* audio, int* numSamples);


// ****************************************************************************
<<<<<<< HEAD
// This function calculates  and exports Ema Points.
// Parameters:
// o gestureFileName: Name of the gestural score file to synthesize.
// o emaFileName: Name of a text file to which the sequence of Ema Point Coordinates
=======
// This function calculates and exports EMA points.
//
// Parameters:
// o gestureFileName: Name of the gestural score file to synthesize.
// o emaFileName: Name of a text file to which the sequence of EMA point Coordinates
>>>>>>> 83527248
//      and other feedback data will be written.
//
// The return value is 0 if successful, and otherwise an error code >= 1.
// Error codes:
// 0: success.
// 1: The API was not initialized.
// 2: Loading the gestural score file failed.
// 3: Values in the gestural score files are out of range.
// ****************************************************************************

C_EXPORT int vtlGesturalScoreToEma(const char *gestureFileName, const char *emaFileName);


// ****************************************************************************
<<<<<<< HEAD
// Calculate and export selected Ema points and mesh data with a given sequence
// of vocal tract model states and glottis model states. For each frame in
// the incoming model, a 3D-mesh of the vocal tract is calculated and exported
// in an obj.-file and a corresponding .mtl file. The files' names consist of
// the name handed in in "fileName" and the number of the current frame. These
// files are stored in a subfolder "fileName-meshes" of the given directory
// "filePath". The Ema points are exported into a .txt file named
// "fileName-ema" in the directory "filePath". It contains the time of the
// frame and the 3D-coordinates of all selected Ema points per frame in a row.
//
// Parameters (in):
=======
// Calculate and export selected EMA points and mesh data with a given sequence
// of vocal tract model states and glottis model states. For each frame in
// the incoming model, a 3D-mesh of the vocal tract is calculated and exported
// in an .obj-file and a corresponding .mtl file. The files' names consist of
// the name handed in "fileName" and the number of the current frame. These
// files are stored in a subfolder "fileName-meshes" of the given directory
// "filePath". The EMA points are exported into a .txt file named
// "fileName-ema" in the directory "filePath". It contains the time of the
// frame and the 3D-coordinates of all selected EMA points per frame in a row.
//
// Parameters in:
>>>>>>> 83527248
// o tractParams: Is a concatenation of vocal tract parameter vectors
//     with the total length of (numVocalTractParams*numFrames) elements.
// o glottisParams: Is a concatenation of glottis parameter vectors
//     with the total length of (numGlottisParams*numFrames) elements.
// o numTractParams: length of tractParams
// o numGlottisParams: length of glottisParams
<<<<<<< HEAD
// o numFrames: Amount of frames the model data contain
// o numEmaPoints: number of selected Ema Points
// o surf: Array with indices of surfaces of selected Ema Points
=======
// o numFrames: number of frames the model data contain
// o numEmaPoints: number of selected EMA points
// o surf: Array with indices of surfaces of selected EMA points
>>>>>>> 83527248
//            (UPPER_TEETH = 0, LOWER_TEETH = 1, UPPER_COVER = 2,
//             LOWER_COVER = 3, UPPER_LIP = 4, LOWER_LIP = 5,
//             PALATE = 6, MANDIBLE = 7, LOWER_TEETH_ORIGINAL = 8,
//             LOW_VELUM = 9, MID_VELUM = 10, HIGH_VELUM = 11,
//             NARROW_LARYNX_FRONT = 12, NARROW_LARYNX_BACK = 13,
//             WIDE_LARYNX_FRONT = 14, WIDE_LARYNX_BACK = 15,
//             TONGUE = 16, UPPER_COVER_TWOSIDE = 17,
//             LOWER_COVER_TWOSIDE = 18, UPPER_TEETH_TWOSIDE = 19,
//             LOWER_TEETH_TWOSIDE = 20, UPPER_LIP_TWOSIDE = 21,
//             LOWER_LIP_TWOSIDE = 22, LEFT_COVER = 23,
//             RIGHT_COVER = 24, UVULA_ORIGINAL = 25, UVULA = 26,
//             UVULA_TWOSIDE = 27, EPIGLOTTIS_ORIGINAL = 28,
//             EPIGLOTTIS = 29, EPIGLOTTIS_TWOSIDE = 30)
<<<<<<< HEAD
// o vert: Array with index of vertices of selected Ema Points
//            (Predefined Ema Point Vertex Indices:
=======
// o vert: Array with index of vertices of selected EMA points
//            (Predefined EMA point vertex indices:
>>>>>>> 83527248
//             Tongue Back (TB) = 115
//             Tongue Middle (TM) = 225
//             Tongue Tip (TT) = 335
//             Upper Lip (UL) = 89
//             Lower Lip (LL) = 89
//             Lower Cover (JAW) = 148)
<<<<<<< HEAD
// o filePath: path leading to the directory where ema and mesh files shall be stored.
=======
// o filePath: path leading to the directory where EMA and mesh files shall be stored.
>>>>>>> 83527248
// o fileName: name of all exported datasets
//
// The return value is 0 if successful, and otherwise an error code >= 1.
// Error codes:
// 0: success.
// 1: numEmaPoints <= 0
// 2: surf == NULL
// 3: vert == NULL
// 4: surface index of a selected EmaPoints exceeds 30
// 5: vertex index of a selected EmaPoint exceeds possible range
// 6: filePath is not valid
// 7: mesh folder already exist: prevents overwriting
<<<<<<< HEAD
// 8: ema file already exists: prevents overwriting
// 9: ema file could not be opened
// 10: API already initialized
=======
// 8: EMA file already exists: prevents overwriting
// 9: EMA file could not be opened
// 10: API has not been initialized
>>>>>>> 83527248
// ****************************************************************************

C_EXPORT int vtlTractSequenceToEmaAndMesh(double *tractParams, double *glottisParams, int numTractParams, int numGlottisParams, int numFrames, int numEmaPoints, int *surf, int *vert, const char *filePath, const char *fileName);


// ****************************************************************************
// This function calculates a sequence of vocal tract model states and
// glottis model states from a gestural score and hands them over to vtlTractandGlottisToEma().
<<<<<<< HEAD
// Parameters (in):
// o gestureFileName: Name of the gestural score file to synthesize.
// o filePath: path leading to the directory where ema and mesh files shall be stored.
=======
//
// Parameters in:
// o gestureFileName: Name of the gestural score file to synthesize.
// o filePath: path leading to the directory where EMA and mesh files shall be stored.
>>>>>>> 83527248
// o fileName: name of all exported datasets
//
// The return value is 0 if successful, and otherwise an error code >= 1.
// Error codes:
// 0: success.
// 1: The API was not initialized.
// 2: Loading the gestural score file failed.
// 3: Values in the gestural score files are out of range.
// ****************************************************************************

C_EXPORT int vtlGesturalScoreToEmaAndMesh(const char *gestureFileName, const char *filePath, const char *fileName);

// ****************************************************************************

#ifdef __cplusplus
} /* end extern "C" */
#endif
<|MERGE_RESOLUTION|>--- conflicted
+++ resolved
@@ -568,18 +568,11 @@
 
 
 // ****************************************************************************
-<<<<<<< HEAD
-// This function calculates  and exports Ema Points.
-// Parameters:
-// o gestureFileName: Name of the gestural score file to synthesize.
-// o emaFileName: Name of a text file to which the sequence of Ema Point Coordinates
-=======
 // This function calculates and exports EMA points.
 //
 // Parameters:
 // o gestureFileName: Name of the gestural score file to synthesize.
 // o emaFileName: Name of a text file to which the sequence of EMA point Coordinates
->>>>>>> 83527248
 //      and other feedback data will be written.
 //
 // The return value is 0 if successful, and otherwise an error code >= 1.
@@ -594,19 +587,6 @@
 
 
 // ****************************************************************************
-<<<<<<< HEAD
-// Calculate and export selected Ema points and mesh data with a given sequence
-// of vocal tract model states and glottis model states. For each frame in
-// the incoming model, a 3D-mesh of the vocal tract is calculated and exported
-// in an obj.-file and a corresponding .mtl file. The files' names consist of
-// the name handed in in "fileName" and the number of the current frame. These
-// files are stored in a subfolder "fileName-meshes" of the given directory
-// "filePath". The Ema points are exported into a .txt file named
-// "fileName-ema" in the directory "filePath". It contains the time of the
-// frame and the 3D-coordinates of all selected Ema points per frame in a row.
-//
-// Parameters (in):
-=======
 // Calculate and export selected EMA points and mesh data with a given sequence
 // of vocal tract model states and glottis model states. For each frame in
 // the incoming model, a 3D-mesh of the vocal tract is calculated and exported
@@ -618,22 +598,15 @@
 // frame and the 3D-coordinates of all selected EMA points per frame in a row.
 //
 // Parameters in:
->>>>>>> 83527248
 // o tractParams: Is a concatenation of vocal tract parameter vectors
 //     with the total length of (numVocalTractParams*numFrames) elements.
 // o glottisParams: Is a concatenation of glottis parameter vectors
 //     with the total length of (numGlottisParams*numFrames) elements.
 // o numTractParams: length of tractParams
 // o numGlottisParams: length of glottisParams
-<<<<<<< HEAD
-// o numFrames: Amount of frames the model data contain
-// o numEmaPoints: number of selected Ema Points
-// o surf: Array with indices of surfaces of selected Ema Points
-=======
 // o numFrames: number of frames the model data contain
 // o numEmaPoints: number of selected EMA points
 // o surf: Array with indices of surfaces of selected EMA points
->>>>>>> 83527248
 //            (UPPER_TEETH = 0, LOWER_TEETH = 1, UPPER_COVER = 2,
 //             LOWER_COVER = 3, UPPER_LIP = 4, LOWER_LIP = 5,
 //             PALATE = 6, MANDIBLE = 7, LOWER_TEETH_ORIGINAL = 8,
@@ -647,24 +620,15 @@
 //             RIGHT_COVER = 24, UVULA_ORIGINAL = 25, UVULA = 26,
 //             UVULA_TWOSIDE = 27, EPIGLOTTIS_ORIGINAL = 28,
 //             EPIGLOTTIS = 29, EPIGLOTTIS_TWOSIDE = 30)
-<<<<<<< HEAD
-// o vert: Array with index of vertices of selected Ema Points
-//            (Predefined Ema Point Vertex Indices:
-=======
 // o vert: Array with index of vertices of selected EMA points
 //            (Predefined EMA point vertex indices:
->>>>>>> 83527248
 //             Tongue Back (TB) = 115
 //             Tongue Middle (TM) = 225
 //             Tongue Tip (TT) = 335
 //             Upper Lip (UL) = 89
 //             Lower Lip (LL) = 89
 //             Lower Cover (JAW) = 148)
-<<<<<<< HEAD
-// o filePath: path leading to the directory where ema and mesh files shall be stored.
-=======
 // o filePath: path leading to the directory where EMA and mesh files shall be stored.
->>>>>>> 83527248
 // o fileName: name of all exported datasets
 //
 // The return value is 0 if successful, and otherwise an error code >= 1.
@@ -677,15 +641,9 @@
 // 5: vertex index of a selected EmaPoint exceeds possible range
 // 6: filePath is not valid
 // 7: mesh folder already exist: prevents overwriting
-<<<<<<< HEAD
-// 8: ema file already exists: prevents overwriting
-// 9: ema file could not be opened
-// 10: API already initialized
-=======
 // 8: EMA file already exists: prevents overwriting
 // 9: EMA file could not be opened
 // 10: API has not been initialized
->>>>>>> 83527248
 // ****************************************************************************
 
 C_EXPORT int vtlTractSequenceToEmaAndMesh(double *tractParams, double *glottisParams, int numTractParams, int numGlottisParams, int numFrames, int numEmaPoints, int *surf, int *vert, const char *filePath, const char *fileName);
@@ -694,16 +652,10 @@
 // ****************************************************************************
 // This function calculates a sequence of vocal tract model states and
 // glottis model states from a gestural score and hands them over to vtlTractandGlottisToEma().
-<<<<<<< HEAD
-// Parameters (in):
-// o gestureFileName: Name of the gestural score file to synthesize.
-// o filePath: path leading to the directory where ema and mesh files shall be stored.
-=======
 //
 // Parameters in:
 // o gestureFileName: Name of the gestural score file to synthesize.
 // o filePath: path leading to the directory where EMA and mesh files shall be stored.
->>>>>>> 83527248
 // o fileName: name of all exported datasets
 //
 // The return value is 0 if successful, and otherwise an error code >= 1.
