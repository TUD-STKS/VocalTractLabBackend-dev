![CMake](https://github.com/TUD-STKS/VocalTractLabBackend-dev/actions/workflows/cmake.yml/badge.svg) ![MSBuild](https://github.com/TUD-STKS/VocalTractLabBackend-dev/actions/workflows/msbuild.yml/badge.svg) ![MATLAB Examples](https://github.com/TUD-STKS/VocalTractLabBackend-dev/actions/workflows/matlab_examples.yml/badge.svg)

# VocalTractLabBackend-dev
This repo contains the VocalTractLab backend source code and the C/C++ API for on-going development work. *This is not the place for official stable releases!* 

You can find the bleeding edge builds here including new and experimental features, some of which may break your old projects. For official stable releases, please check [the VocalTractLab website](https://www.vocaltractlab.de).

Please feel free to fork this repo and make your own contributions, though! 

The main branch of this repo is reviewed on a semi-regular basis for inclusion into the official release.

This repo may be included in other repos as a submodule wherever the backend source code or the C/C++ API is needed.

## What you can find in this repo
This repo contains sources of the backend of the articulatory synthesizer [VocalTractLab](https://www.vocaltractlab.de). The backend can be accessed through a C/C++ API offering convenient C-style functions to provide the most commonly used functionality (e.g. converting a gestural score file into an audio file using default synthesis settings), or as a static C++ library for full access to all objects in the backend. This repo therefore contains separate projects/targets for both the C/C++ API and the C++ static library.

## Getting started
- Clone the current main branch:
```
git clone https://github.com/TUD-STKS/VocalTractLabBackend-dev
```

### Build using CMake (Windows, Linux, macOS)
- Get the latet release of [CMake for your platform](https://cmake.org/)
- Create a folder ``out`` inside the cloned repository folder
- Open a shell/command prompt and navigate to ``out``
- Configure the project and generate a build system:
```
cmake ..
```
- Build the library (still from within the folder ``out``)
```
cmake --build . --config Release
```
This will build both the API and the static library, as well as some unit testing executables. If you are only interested in one of those, you can specify the `--target` parameter:
```
cmake --build . --config Release --target VocalTractLabApi
```
or
```
cmake --build . --config Release --target VocalTractLabBackend
```
<<<<<<< HEAD
The final dll/so-files and executables are copied to ``../lib/`` so you don't
find them within the ``out`` folder.
=======
The final binary files are placed into the subdirectory ``lib`` (of the repository root). Do not look for them in the ``out`` directory, which is only used as a temporary folder for the build process and can be safely deleted once the binaries are built.
>>>>>>> 83527248

### Run tests using shell/command prompt
- Open a shell/command prompt
- Navigate to cloned repository folder (not the ``out`` folder from the build process)
- run the tests by executing ``VtlApiTests`` in the ``lib`` folder created by the build process:
```
./lib/VtlApiTests
```

### Build using Visual Studio 2019 (Windows)
- Open ``VocalTractLabApi.sln`` in the folder `build/msw`
- Build the project ``VocalTractLabApi`` or ``VocalTractLabBackend``

### Use the VocalTractLab backend in your own projects
To include the VocalTractLab backend into your own projects, add the folder `include` from this repository to your project's include directories and link against the API or static backend library in the folder `lib`. 

You can then include the API functions like so:
```cpp
#include "VocalTractLabApi/VocalTractLabApi.h"
```

C++-Objects can be included from the static backend library through their respective header:
```cpp
#include "VocalTractLabBackend/Speaker.h"  // or substitute your desired header here
```

## How to use the VocalTractLab backend
The VocalTractLab API functions are documented with extensive comments in `VocalTractLabApi.h`. Unfortunately, since they were not previously public, the classes beyond the API in the static library are not (yet) documented consistently.<|MERGE_RESOLUTION|>--- conflicted
+++ resolved
@@ -40,12 +40,7 @@
 ```
 cmake --build . --config Release --target VocalTractLabBackend
 ```
-<<<<<<< HEAD
-The final dll/so-files and executables are copied to ``../lib/`` so you don't
-find them within the ``out`` folder.
-=======
 The final binary files are placed into the subdirectory ``lib`` (of the repository root). Do not look for them in the ``out`` directory, which is only used as a temporary folder for the build process and can be safely deleted once the binaries are built.
->>>>>>> 83527248
 
 ### Run tests using shell/command prompt
 - Open a shell/command prompt
